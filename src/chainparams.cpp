// Copyright (c) 2010 Satoshi Nakamoto
// Copyright (c) 2009-2014 The Bitcoin Core developers
// Distributed under the MIT software license, see the accompanying
// file COPYING or https://www.opensource.org/licenses/mit-license.php .

#include "key_io.h"
#include "main.h"
#include "crypto/equihash.h"

#include "tinyformat.h"
#include "util.h"
#include "utilstrencodings.h"

#include <assert.h>

#include <boost/assign/list_of.hpp>

#include "chainparamsseeds.h"

static CBlock CreateGenesisBlock(const char* pszTimestamp, const CScript& genesisOutputScript, uint32_t nTime, const uint256& nNonce, const std::vector<unsigned char>& nSolution, uint32_t nBits, int32_t nVersion, const CAmount& genesisReward)
{
    // To create a genesis block for a new chain which is Overwintered:
    //   txNew.nVersion = OVERWINTER_TX_VERSION
    //   txNew.fOverwintered = true
    //   txNew.nVersionGroupId = OVERWINTER_VERSION_GROUP_ID
    //   txNew.nExpiryHeight = <default value>
    CMutableTransaction txNew;
    txNew.nVersion = 1;
    txNew.vin.resize(1);
    txNew.vout.resize(1);
    txNew.vin[0].scriptSig = CScript() << 520617983 << CScriptNum(4) << std::vector<unsigned char>((const unsigned char*)pszTimestamp, (const unsigned char*)pszTimestamp + strlen(pszTimestamp));
    txNew.vout[0].nValue = genesisReward;
    txNew.vout[0].scriptPubKey = genesisOutputScript;

    CBlock genesis;
    genesis.nTime    = nTime;
    genesis.nBits    = nBits;
    genesis.nNonce   = nNonce;
    genesis.nSolution = nSolution;
    genesis.nVersion = nVersion;
    genesis.vtx.push_back(txNew);
    genesis.hashPrevBlock.SetNull();
    genesis.hashMerkleRoot = genesis.BuildMerkleTree();
    return genesis;
}

/**
 * Build the genesis block. Note that the output of its generation
 * transaction cannot be spent since it did not originally exist in the
 * database (and is in any case of zero value).
 *
 * >>> from pyblake2 import blake2s
 * >>> 'Zcash' + blake2s(b'The Economist 2016-10-29 Known unknown: Another crypto-currency is born. BTC#436254 0000000000000000044f321997f336d2908cf8c8d6893e88dbf067e2d949487d ETH#2521903 483039a6b6bd8bd05f0584f9a078d075e454925eb71c1f13eaff59b405a721bb DJIA close on 27 Oct 2016: 18,169.68').hexdigest()
 *
 * CBlock(hash=00040fe8, ver=4, hashPrevBlock=00000000000000, hashMerkleRoot=c4eaa5, nTime=1477641360, nBits=1f07ffff, nNonce=4695, vtx=1)
 *   CTransaction(hash=c4eaa5, ver=1, vin.size=1, vout.size=1, nLockTime=0)
 *     CTxIn(COutPoint(000000, -1), coinbase 04ffff071f0104455a6361736830623963346565663862376363343137656535303031653335303039383462366665613335363833613763616331343161303433633432303634383335643334)
 *     CTxOut(nValue=0.00000000, scriptPubKey=0x5F1DF16B2B704C8A578D0B)
 *   vMerkleTree: c4eaa5
 */
static CBlock CreateGenesisBlock(uint32_t nTime, const uint256& nNonce, const std::vector<unsigned char>& nSolution, uint32_t nBits, int32_t nVersion, const CAmount& genesisReward)
{
    const char* pszTimestamp = "Zcash0b9c4eef8b7cc417ee5001e3500984b6fea35683a7cac141a043c42064835d34";
    const CScript genesisOutputScript = CScript() << ParseHex("04678afdb0fe5548271967f1a67130b7105cd6a828e03909a67962e0ea1f61deb649f6bc3f4cef38c4f35504e51ec112de5c384df7ba0b8d578a4c702b6bf11d5f") << OP_CHECKSIG;
    return CreateGenesisBlock(pszTimestamp, genesisOutputScript, nTime, nNonce, nSolution, nBits, nVersion, genesisReward);
}

/**
 * Main network
 */
/**
 * What makes a good checkpoint block?
 * + Is surrounded by blocks with reasonable timestamps
 *   (no blocks before with a timestamp after, none after with
 *    timestamp before)
 * + Contains no strange transactions
 */

const arith_uint256 maxUint = UintToArith256(uint256S("ffffffffffffffffffffffffffffffffffffffffffffffffffffffffffffffff"));

class CMainParams : public CChainParams {
public:
    CMainParams() {
        strNetworkID = "main";
        strCurrencyUnits = "ZEC";
        bip44CoinType = 133; // As registered in https://github.com/satoshilabs/slips/blob/master/slip-0044.md
        consensus.fCoinbaseMustBeShielded = true;
        consensus.nSubsidySlowStartInterval = 20000;
        consensus.nPreBlossomSubsidyHalvingInterval = Consensus::PRE_BLOSSOM_HALVING_INTERVAL;
        consensus.nPostBlossomSubsidyHalvingInterval = Consensus::POST_BLOSSOM_HALVING_INTERVAL;
        consensus.nMajorityEnforceBlockUpgrade = 750;
        consensus.nMajorityRejectBlockOutdated = 950;
        consensus.nMajorityWindow = 4000;
        const size_t N = 200, K = 9;
        BOOST_STATIC_ASSERT(equihash_parameters_acceptable(N, K));
        consensus.nEquihashN = N;
        consensus.nEquihashK = K;
        consensus.powLimit = uint256S("0007ffffffffffffffffffffffffffffffffffffffffffffffffffffffffffff");
        consensus.nPowAveragingWindow = 17;
        assert(maxUint/UintToArith256(consensus.powLimit) >= consensus.nPowAveragingWindow);
        consensus.nPowMaxAdjustDown = 32; // 32% adjustment down
        consensus.nPowMaxAdjustUp = 16; // 16% adjustment up
        consensus.nPreBlossomPowTargetSpacing = Consensus::PRE_BLOSSOM_POW_TARGET_SPACING;
        consensus.nPostBlossomPowTargetSpacing = Consensus::POST_BLOSSOM_POW_TARGET_SPACING;
        consensus.nPowAllowMinDifficultyBlocksAfterHeight = boost::none;
        consensus.vUpgrades[Consensus::BASE_SPROUT].nProtocolVersion = 170002;
        consensus.vUpgrades[Consensus::BASE_SPROUT].nActivationHeight =
            Consensus::NetworkUpgrade::ALWAYS_ACTIVE;
        consensus.vUpgrades[Consensus::UPGRADE_TESTDUMMY].nProtocolVersion = 170002;
        consensus.vUpgrades[Consensus::UPGRADE_TESTDUMMY].nActivationHeight =
            Consensus::NetworkUpgrade::NO_ACTIVATION_HEIGHT;
        consensus.vUpgrades[Consensus::UPGRADE_OVERWINTER].nProtocolVersion = 170005;
        consensus.vUpgrades[Consensus::UPGRADE_OVERWINTER].nActivationHeight = 347500;
        consensus.vUpgrades[Consensus::UPGRADE_OVERWINTER].hashActivationBlock =
            uint256S("0000000003761c0d0c3974b54bdb425613bbb1eaadd6e70b764de82f195ea243");
        consensus.vUpgrades[Consensus::UPGRADE_SAPLING].nProtocolVersion = 170007;
        consensus.vUpgrades[Consensus::UPGRADE_SAPLING].nActivationHeight = 419200;
        consensus.vUpgrades[Consensus::UPGRADE_SAPLING].hashActivationBlock =
            uint256S("00000000025a57200d898ac7f21e26bf29028bbe96ec46e05b2c17cc9db9e4f3");
        consensus.vUpgrades[Consensus::UPGRADE_BLOSSOM].nProtocolVersion = 170009;
        consensus.vUpgrades[Consensus::UPGRADE_BLOSSOM].nActivationHeight = 653600;
        consensus.vUpgrades[Consensus::UPGRADE_HEARTWOOD].nProtocolVersion = 170011;
        consensus.vUpgrades[Consensus::UPGRADE_HEARTWOOD].nActivationHeight =
            Consensus::NetworkUpgrade::NO_ACTIVATION_HEIGHT;
        consensus.vUpgrades[Consensus::UPGRADE_NU4].nProtocolVersion = 170013;
        consensus.vUpgrades[Consensus::UPGRADE_NU4].nActivationHeight =
            Consensus::NetworkUpgrade::NO_ACTIVATION_HEIGHT;

        // The best chain should have at least this much work.
        consensus.nMinimumChainWork = uint256S("000000000000000000000000000000000000000000000000017e73a331fae01c");

        /**
         * The message start string should be awesome! ⓩ❤
         */
        pchMessageStart[0] = 0x24;
        pchMessageStart[1] = 0xe9;
        pchMessageStart[2] = 0x27;
        pchMessageStart[3] = 0x64;
        vAlertPubKey = ParseHex("04b7ecf0baa90495ceb4e4090f6b2fd37eec1e9c85fac68a487f3ce11589692e4a317479316ee814e066638e1db54e37a10689b70286e6315b1087b6615d179264");
        nDefaultPort = 8233;
        nPruneAfterHeight = 100000;

        genesis = CreateGenesisBlock(
            1477641360,
            uint256S("0x0000000000000000000000000000000000000000000000000000000000001257"),
            ParseHex("000a889f00854b8665cd555f4656f68179d31ccadc1b1f7fb0952726313b16941da348284d67add4686121d4e3d930160c1348d8191c25f12b267a6a9c131b5031cbf8af1f79c9d513076a216ec87ed045fa966e01214ed83ca02dc1797270a454720d3206ac7d931a0a680c5c5e099057592570ca9bdf6058343958b31901fce1a15a4f38fd347750912e14004c73dfe588b903b6c03166582eeaf30529b14072a7b3079e3a684601b9b3024054201f7440b0ee9eb1a7120ff43f713735494aa27b1f8bab60d7f398bca14f6abb2adbf29b04099121438a7974b078a11635b594e9170f1086140b4173822dd697894483e1c6b4e8b8dcd5cb12ca4903bc61e108871d4d915a9093c18ac9b02b6716ce1013ca2c1174e319c1a570215bc9ab5f7564765f7be20524dc3fdf8aa356fd94d445e05ab165ad8bb4a0db096c097618c81098f91443c719416d39837af6de85015dca0de89462b1d8386758b2cf8a99e00953b308032ae44c35e05eb71842922eb69797f68813b59caf266cb6c213569ae3280505421a7e3a0a37fdf8e2ea354fc5422816655394a9454bac542a9298f176e211020d63dee6852c40de02267e2fc9d5e1ff2ad9309506f02a1a71a0501b16d0d36f70cdfd8de78116c0c506ee0b8ddfdeb561acadf31746b5a9dd32c21930884397fb1682164cb565cc14e089d66635a32618f7eb05fe05082b8a3fae620571660a6b89886eac53dec109d7cbb6930ca698a168f301a950be152da1be2b9e07516995e20baceebecb5579d7cdbc16d09f3a50cb3c7dffe33f26686d4ff3f8946ee6475e98cf7b3cf9062b6966e838f865ff3de5fb064a37a21da7bb8dfd2501a29e184f207caaba364f36f2329a77515dcb710e29ffbf73e2bbd773fab1f9a6b005567affff605c132e4e4dd69f36bd201005458cfbd2c658701eb2a700251cefd886b1e674ae816d3f719bac64be649c172ba27a4fd55947d95d53ba4cbc73de97b8af5ed4840b659370c556e7376457f51e5ebb66018849923db82c1c9a819f173cccdb8f3324b239609a300018d0fb094adf5bd7cbb3834c69e6d0b3798065c525b20f040e965e1a161af78ff7561cd874f5f1b75aa0bc77f720589e1b810f831eac5073e6dd46d00a2793f70f7427f0f798f2f53a67e615e65d356e66fe40609a958a05edb4c175bcc383ea0530e67ddbe479a898943c6e3074c6fcc252d6014de3a3d292b03f0d88d312fe221be7be7e3c59d07fa0f2f4029e364f1f355c5d01fa53770d0cd76d82bf7e60f6903bc1beb772e6fde4a70be51d9c7e03c8d6d8dfb361a234ba47c470fe630820bbd920715621b9fbedb49fcee165ead0875e6c2b1af16f50b5d6140cc981122fcbcf7c5a4e3772b3661b628e08380abc545957e59f634705b1bbde2f0b4e055a5ec5676d859be77e20962b645e051a880fddb0180b4555789e1f9344a436a84dc5579e2553f1e5fb0a599c137be36cabbed0319831fea3fddf94ddc7971e4bcf02cdc93294a9aab3e3b13e3b058235b4f4ec06ba4ceaa49d675b4ba80716f3bc6976b1fbf9c8bf1f3e3a4dc1cd83ef9cf816667fb94f1e923ff63fef072e6a19321e4812f96cb0ffa864da50ad74deb76917a336f31dce03ed5f0303aad5e6a83634f9fcc371096f8288b8f02ddded5ff1bb9d49331e4a84dbe1543164438fde9ad71dab024779dcdde0b6602b5ae0a6265c14b94edd83b37403f4b78fcd2ed555b596402c28ee81d87a909c4e8722b30c71ecdd861b05f61f8b1231795c76adba2fdefa451b283a5d527955b9f3de1b9828e7b2e74123dd47062ddcc09b05e7fa13cb2212a6fdbc65d7e852cec463ec6fd929f5b8483cf3052113b13dac91b69f49d1b7d1aec01c4a68e41ce157"),
            0x1f07ffff, 4, 0);
        consensus.hashGenesisBlock = genesis.GetHash();
        assert(consensus.hashGenesisBlock == uint256S("0x00040fe8ec8471911baa1db1266ea15dd06b4a8a5c453883c000b031973dce08"));
        assert(genesis.hashMerkleRoot == uint256S("0xc4eaa58879081de3c24a7b117ed2b28300e7ec4c4c1dff1d3f1268b7857a4ddb"));

        vFixedSeeds.clear();
        vSeeds.clear();
        vSeeds.push_back(CDNSSeedData("z.cash", "dnsseed.z.cash")); // Zcash
        vSeeds.push_back(CDNSSeedData("str4d.xyz", "dnsseed.str4d.xyz")); // @str4d

        // guarantees the first 2 characters, when base58 encoded, are "t1"
        base58Prefixes[PUBKEY_ADDRESS]     = {0x1C,0xB8};
        // guarantees the first 2 characters, when base58 encoded, are "t3"
        base58Prefixes[SCRIPT_ADDRESS]     = {0x1C,0xBD};
        // the first character, when base58 encoded, is "5" or "K" or "L" (as in Bitcoin)
        base58Prefixes[SECRET_KEY]         = {0x80};
        // do not rely on these BIP32 prefixes; they are not specified and may change
        base58Prefixes[EXT_PUBLIC_KEY]     = {0x04,0x88,0xB2,0x1E};
        base58Prefixes[EXT_SECRET_KEY]     = {0x04,0x88,0xAD,0xE4};
        // guarantees the first 2 characters, when base58 encoded, are "zc"
        base58Prefixes[ZCPAYMENT_ADDRRESS] = {0x16,0x9A};
        // guarantees the first 4 characters, when base58 encoded, are "ZiVK"
        base58Prefixes[ZCVIEWING_KEY]      = {0xA8,0xAB,0xD3};
        // guarantees the first 2 characters, when base58 encoded, are "SK"
        base58Prefixes[ZCSPENDING_KEY]     = {0xAB,0x36};

        bech32HRPs[SAPLING_PAYMENT_ADDRESS]      = "zs";
        bech32HRPs[SAPLING_FULL_VIEWING_KEY]     = "zviews";
        bech32HRPs[SAPLING_INCOMING_VIEWING_KEY] = "zivks";
        bech32HRPs[SAPLING_EXTENDED_SPEND_KEY]   = "secret-extended-key-main";
        bech32HRPs[SAPLING_EXTENDED_FVK]         = "zxviews";

        vFixedSeeds = std::vector<SeedSpec6>(pnSeed6_main, pnSeed6_main + ARRAYLEN(pnSeed6_main));

        fMiningRequiresPeers = true;
        fDefaultConsistencyChecks = false;
        fRequireStandard = true;
        fMineBlocksOnDemand = false;
        fTestnetToBeDeprecatedFieldRPC = false;

        checkpointData = (CCheckpointData) {
            boost::assign::map_list_of
            (0, consensus.hashGenesisBlock)
            (2500, uint256S("0x00000006dc968f600be11a86cbfbf7feb61c7577f45caced2e82b6d261d19744"))
            (15000, uint256S("0x00000000b6bc56656812a5b8dcad69d6ad4446dec23b5ec456c18641fb5381ba"))
            (67500, uint256S("0x000000006b366d2c1649a6ebb4787ac2b39c422f451880bc922e3a6fbd723616"))
            (100000, uint256S("0x000000001c5c82cd6baccfc0879e3830fd50d5ede17fa2c37a9a253c610eb285"))
            (133337, uint256S("0x0000000002776ccfaf06cc19857accf3e20c01965282f916b8a886e3e4a05be9"))
            (180000, uint256S("0x000000001205b742eac4a1b3959635bdf8aeada078d6a996df89740f7b54351d"))
            (222222, uint256S("0x000000000cafb9e56445a6cabc8057b57ee6fcc709e7adbfa195e5c7fac61343"))
            (270000, uint256S("0x00000000025c1cfa0258e33ab050aaa9338a3d4aaa3eb41defefc887779a9729"))
            (304600, uint256S("0x00000000028324e022a45014c4a4dc51e95d41e6bceb6ad554c5b65d5cea3ea5"))
            (410100, uint256S("0x0000000002c565958f783a24a4ac17cde898ff525e75ed9baf66861b0b9fcada"))
            (497000, uint256S("0x0000000000abd333f0acca6ffdf78a167699686d6a7d25c33fca5f295061ffff"))
            (525000, uint256S("0x0000000001a36c500378be8862d9bf1bea8f1616da6e155971b608139cc7e39b")),
            1556722044,     // * UNIX timestamp of last checkpoint block
            4653556,        // * total number of transactions between genesis and last checkpoint
                            //   (the tx=... number in the SetBestChain debug.log lines)
            5106            // * estimated number of transactions per day after checkpoint
                            //   total number of tx / (checkpoint block height / (24 * 24))
        };

        // Hardcoded fallback value for the Sprout shielded value pool balance
        // for nodes that have not reindexed since the introduction of monitoring
        // in #2795.
        nSproutValuePoolCheckpointHeight = 520633;
        nSproutValuePoolCheckpointBalance = 22145062442933;
        fZIP209Enabled = true;
        hashSproutValuePoolCheckpointBlock = uint256S("0000000000c7b46b6bc04b4cbf87d8bb08722aebd51232619b214f7273f8460e");

        // Founders reward script expects a vector of 2-of-3 multisig addresses
        vFoundersRewardAddress = {
            "t3Vz22vK5z2LcKEdg16Yv4FFneEL1zg9ojd", /* main-index: 0*/
            "t3cL9AucCajm3HXDhb5jBnJK2vapVoXsop3", /* main-index: 1*/
            "t3fqvkzrrNaMcamkQMwAyHRjfDdM2xQvDTR", /* main-index: 2*/
            "t3TgZ9ZT2CTSK44AnUPi6qeNaHa2eC7pUyF", /* main-index: 3*/
            "t3SpkcPQPfuRYHsP5vz3Pv86PgKo5m9KVmx", /* main-index: 4*/
            "t3Xt4oQMRPagwbpQqkgAViQgtST4VoSWR6S", /* main-index: 5*/
            "t3ayBkZ4w6kKXynwoHZFUSSgXRKtogTXNgb", /* main-index: 6*/
            "t3adJBQuaa21u7NxbR8YMzp3km3TbSZ4MGB", /* main-index: 7*/
            "t3K4aLYagSSBySdrfAGGeUd5H9z5Qvz88t2", /* main-index: 8*/
            "t3RYnsc5nhEvKiva3ZPhfRSk7eyh1CrA6Rk", /* main-index: 9*/
            "t3Ut4KUq2ZSMTPNE67pBU5LqYCi2q36KpXQ", /* main-index: 10*/
            "t3ZnCNAvgu6CSyHm1vWtrx3aiN98dSAGpnD", /* main-index: 11*/
            "t3fB9cB3eSYim64BS9xfwAHQUKLgQQroBDG", /* main-index: 12*/
            "t3cwZfKNNj2vXMAHBQeewm6pXhKFdhk18kD", /* main-index: 13*/
            "t3YcoujXfspWy7rbNUsGKxFEWZqNstGpeG4", /* main-index: 14*/
            "t3bLvCLigc6rbNrUTS5NwkgyVrZcZumTRa4", /* main-index: 15*/
            "t3VvHWa7r3oy67YtU4LZKGCWa2J6eGHvShi", /* main-index: 16*/
            "t3eF9X6X2dSo7MCvTjfZEzwWrVzquxRLNeY", /* main-index: 17*/
            "t3esCNwwmcyc8i9qQfyTbYhTqmYXZ9AwK3X", /* main-index: 18*/
            "t3M4jN7hYE2e27yLsuQPPjuVek81WV3VbBj", /* main-index: 19*/
            "t3gGWxdC67CYNoBbPjNvrrWLAWxPqZLxrVY", /* main-index: 20*/
            "t3LTWeoxeWPbmdkUD3NWBquk4WkazhFBmvU", /* main-index: 21*/
            "t3P5KKX97gXYFSaSjJPiruQEX84yF5z3Tjq", /* main-index: 22*/
            "t3f3T3nCWsEpzmD35VK62JgQfFig74dV8C9", /* main-index: 23*/
            "t3Rqonuzz7afkF7156ZA4vi4iimRSEn41hj", /* main-index: 24*/
            "t3fJZ5jYsyxDtvNrWBeoMbvJaQCj4JJgbgX", /* main-index: 25*/
            "t3Pnbg7XjP7FGPBUuz75H65aczphHgkpoJW", /* main-index: 26*/
            "t3WeKQDxCijL5X7rwFem1MTL9ZwVJkUFhpF", /* main-index: 27*/
            "t3Y9FNi26J7UtAUC4moaETLbMo8KS1Be6ME", /* main-index: 28*/
            "t3aNRLLsL2y8xcjPheZZwFy3Pcv7CsTwBec", /* main-index: 29*/
            "t3gQDEavk5VzAAHK8TrQu2BWDLxEiF1unBm", /* main-index: 30*/
            "t3Rbykhx1TUFrgXrmBYrAJe2STxRKFL7G9r", /* main-index: 31*/
            "t3aaW4aTdP7a8d1VTE1Bod2yhbeggHgMajR", /* main-index: 32*/
            "t3YEiAa6uEjXwFL2v5ztU1fn3yKgzMQqNyo", /* main-index: 33*/
            "t3g1yUUwt2PbmDvMDevTCPWUcbDatL2iQGP", /* main-index: 34*/
            "t3dPWnep6YqGPuY1CecgbeZrY9iUwH8Yd4z", /* main-index: 35*/
            "t3QRZXHDPh2hwU46iQs2776kRuuWfwFp4dV", /* main-index: 36*/
            "t3enhACRxi1ZD7e8ePomVGKn7wp7N9fFJ3r", /* main-index: 37*/
            "t3PkLgT71TnF112nSwBToXsD77yNbx2gJJY", /* main-index: 38*/
            "t3LQtHUDoe7ZhhvddRv4vnaoNAhCr2f4oFN", /* main-index: 39*/
            "t3fNcdBUbycvbCtsD2n9q3LuxG7jVPvFB8L", /* main-index: 40*/
            "t3dKojUU2EMjs28nHV84TvkVEUDu1M1FaEx", /* main-index: 41*/
            "t3aKH6NiWN1ofGd8c19rZiqgYpkJ3n679ME", /* main-index: 42*/
            "t3MEXDF9Wsi63KwpPuQdD6by32Mw2bNTbEa", /* main-index: 43*/
            "t3WDhPfik343yNmPTqtkZAoQZeqA83K7Y3f", /* main-index: 44*/
            "t3PSn5TbMMAEw7Eu36DYctFezRzpX1hzf3M", /* main-index: 45*/
            "t3R3Y5vnBLrEn8L6wFjPjBLnxSUQsKnmFpv", /* main-index: 46*/
            "t3Pcm737EsVkGTbhsu2NekKtJeG92mvYyoN", /* main-index: 47*/
//            "t3PZ9PPcLzgL57XRSG5ND4WNBC9UTFb8DXv", /* main-index: 48*/
//            "t3L1WgcyQ95vtpSgjHfgANHyVYvffJZ9iGb", /* main-index: 49*/
//            "t3JtoXqsv3FuS7SznYCd5pZJGU9di15mdd7", /* main-index: 50*/
//            "t3hLJHrHs3ytDgExxr1mD8DYSrk1TowGV25", /* main-index: 51*/
//            "t3fmYHU2DnVaQgPhDs6TMFVmyC3qbWEWgXN", /* main-index: 52*/
//            "t3T4WmAp6nrLkJ24iPpGeCe1fSWTPv47ASG", /* main-index: 53*/
//            "t3fP6GrDM4QVwdjFhmCxGNbe7jXXXSDQ5dv", /* main-index: 54*/
};
        assert(vFoundersRewardAddress.size() <= consensus.GetLastFoundersRewardBlockHeight(0));
    }
};
static CMainParams mainParams;

/**
 * Testnet (v3)
 */
class CTestNetParams : public CChainParams {
public:
    CTestNetParams() {
        strNetworkID = "test";
        strCurrencyUnits = "TAZ";
        bip44CoinType = 1;
        consensus.fCoinbaseMustBeShielded = true;
        consensus.nSubsidySlowStartInterval = 20000;
        consensus.nPreBlossomSubsidyHalvingInterval = Consensus::PRE_BLOSSOM_HALVING_INTERVAL;
        consensus.nPostBlossomSubsidyHalvingInterval = Consensus::POST_BLOSSOM_HALVING_INTERVAL;
        consensus.nMajorityEnforceBlockUpgrade = 51;
        consensus.nMajorityRejectBlockOutdated = 75;
        consensus.nMajorityWindow = 400;
        const size_t N = 200, K = 9;
        BOOST_STATIC_ASSERT(equihash_parameters_acceptable(N, K));
        consensus.nEquihashN = N;
        consensus.nEquihashK = K;
        consensus.powLimit = uint256S("07ffffffffffffffffffffffffffffffffffffffffffffffffffffffffffffff");
        consensus.nPowAveragingWindow = 17;
        assert(maxUint/UintToArith256(consensus.powLimit) >= consensus.nPowAveragingWindow);
        consensus.nPowMaxAdjustDown = 32; // 32% adjustment down
        consensus.nPowMaxAdjustUp = 16; // 16% adjustment up
        consensus.nPreBlossomPowTargetSpacing = Consensus::PRE_BLOSSOM_POW_TARGET_SPACING;
        consensus.nPostBlossomPowTargetSpacing = Consensus::POST_BLOSSOM_POW_TARGET_SPACING;
        consensus.nPowAllowMinDifficultyBlocksAfterHeight = 299187;
        consensus.vUpgrades[Consensus::BASE_SPROUT].nProtocolVersion = 170002;
        consensus.vUpgrades[Consensus::BASE_SPROUT].nActivationHeight =
            Consensus::NetworkUpgrade::ALWAYS_ACTIVE;
        consensus.vUpgrades[Consensus::UPGRADE_TESTDUMMY].nProtocolVersion = 170002;
        consensus.vUpgrades[Consensus::UPGRADE_TESTDUMMY].nActivationHeight =
            Consensus::NetworkUpgrade::NO_ACTIVATION_HEIGHT;
        consensus.vUpgrades[Consensus::UPGRADE_OVERWINTER].nProtocolVersion = 170003;
        consensus.vUpgrades[Consensus::UPGRADE_OVERWINTER].nActivationHeight = 207500;
        consensus.vUpgrades[Consensus::UPGRADE_OVERWINTER].hashActivationBlock =
            uint256S("0000257c4331b098045023fcfbfa2474681f4564ab483f84e4e1ad078e4acf44");
        consensus.vUpgrades[Consensus::UPGRADE_SAPLING].nProtocolVersion = 170007;
        consensus.vUpgrades[Consensus::UPGRADE_SAPLING].nActivationHeight = 280000;
        consensus.vUpgrades[Consensus::UPGRADE_SAPLING].hashActivationBlock =
            uint256S("000420e7fcc3a49d729479fb0b560dd7b8617b178a08e9e389620a9d1dd6361a");
        consensus.vUpgrades[Consensus::UPGRADE_BLOSSOM].nProtocolVersion = 170008;
        consensus.vUpgrades[Consensus::UPGRADE_BLOSSOM].nActivationHeight = 584000;
        consensus.vUpgrades[Consensus::UPGRADE_BLOSSOM].hashActivationBlock =
            uint256S("00367515ef2e781b8c9358b443b6329572599edd02c59e8af67db9785122f298");
        consensus.vUpgrades[Consensus::UPGRADE_HEARTWOOD].nProtocolVersion = 170010;
        consensus.vUpgrades[Consensus::UPGRADE_HEARTWOOD].nActivationHeight = 903800;
<<<<<<< HEAD
        consensus.vUpgrades[Consensus::UPGRADE_HEARTWOOD].hashActivationBlock =
            uint256S("05688d8a0e9ff7c04f6f05e6d695dc5ab43b9c4803342d77ae360b2b27d2468e");
=======
        consensus.vUpgrades[Consensus::UPGRADE_NU4].nProtocolVersion = 170012;
        consensus.vUpgrades[Consensus::UPGRADE_NU4].nActivationHeight =
            Consensus::NetworkUpgrade::NO_ACTIVATION_HEIGHT;
>>>>>>> 68fd808e

        // On testnet we activate this rule 6 blocks after Blossom activation. From block 299188 and
        // prior to Blossom activation, the testnet minimum-difficulty threshold was 15 minutes (i.e.
        // a minimum difficulty block can be mined if no block is mined normally within 15 minutes):
        // <https://zips.z.cash/zip-0205#change-to-difficulty-adjustment-on-testnet>
        // However the median-time-past is 6 blocks behind, and the worst-case time for 7 blocks at a
        // 15-minute spacing is ~105 minutes, which exceeds the limit imposed by the soft fork of
        // 90 minutes.
        //
        // After Blossom, the minimum difficulty threshold time is changed to 6 times the block target
        // spacing, which is 7.5 minutes:
        // <https://zips.z.cash/zip-0208#minimum-difficulty-blocks-on-the-test-network>
        // 7 times that is 52.5 minutes which is well within the limit imposed by the soft fork.

        static_assert(6 * Consensus::POST_BLOSSOM_POW_TARGET_SPACING * 7 < MAX_FUTURE_BLOCK_TIME_MTP - 60,
                      "MAX_FUTURE_BLOCK_TIME_MTP is too low given block target spacing");
        consensus.nFutureTimestampSoftForkHeight = consensus.vUpgrades[Consensus::UPGRADE_BLOSSOM].nActivationHeight + 6;

        // The best chain should have at least this much work.
        consensus.nMinimumChainWork = uint256S("0x0000000000000000000000000000000000000000000000000000001dbb4c4224");

        pchMessageStart[0] = 0xfa;
        pchMessageStart[1] = 0x1a;
        pchMessageStart[2] = 0xf9;
        pchMessageStart[3] = 0xbf;
        vAlertPubKey = ParseHex("044e7a1553392325c871c5ace5d6ad73501c66f4c185d6b0453cf45dec5a1322e705c672ac1a27ef7cdaf588c10effdf50ed5f95f85f2f54a5f6159fca394ed0c6");
        nDefaultPort = 18233;
        nPruneAfterHeight = 1000;

        genesis = CreateGenesisBlock(
            1477648033,
            uint256S("0x0000000000000000000000000000000000000000000000000000000000000006"),
            ParseHex("00a6a51259c3f6732481e2d035197218b7a69504461d04335503cd69759b2d02bd2b53a9653f42cb33c608511c953673fa9da76170958115fe92157ad3bb5720d927f18e09459bf5c6072973e143e20f9bdf0584058c96b7c2234c7565f100d5eea083ba5d3dbaff9f0681799a113e7beff4a611d2b49590563109962baa149b628aae869af791f2f70bb041bd7ebfa658570917f6654a142b05e7ec0289a4f46470be7be5f693b90173eaaa6e84907170f32602204f1f4e1c04b1830116ffd0c54f0b1caa9a5698357bd8aa1f5ac8fc93b405265d824ba0e49f69dab5446653927298e6b7bdc61ee86ff31c07bde86331b4e500d42e4e50417e285502684b7966184505b885b42819a88469d1e9cf55072d7f3510f85580db689302eab377e4e11b14a91fdd0df7627efc048934f0aff8e7eb77eb17b3a95de13678004f2512293891d8baf8dde0ef69be520a58bbd6038ce899c9594cf3e30b8c3d9c7ecc832d4c19a6212747b50724e6f70f6451f78fd27b58ce43ca33b1641304a916186cfbe7dbca224f55d08530ba851e4df22baf7ab7078e9cbea46c0798b35a750f54103b0cdd08c81a6505c4932f6bfbd492a9fced31d54e98b6370d4c96600552fcf5b37780ed18c8787d03200963600db297a8f05dfa551321d17b9917edadcda51e274830749d133ad226f8bb6b94f13b4f77e67b35b71f52112ce9ba5da706ad9573584a2570a4ff25d29ab9761a06bdcf2c33638bf9baf2054825037881c14adf3816ba0cbd0fca689aad3ce16f2fe362c98f48134a9221765d939f0b49677d1c2447e56b46859f1810e2cf23e82a53e0d44f34dae932581b3b7f49eaec59af872cf9de757a964f7b33d143a36c270189508fcafe19398e4d2966948164d40556b05b7ff532f66f5d1edc41334ef742f78221dfe0c7ae2275bb3f24c89ae35f00afeea4e6ed187b866b209dc6e83b660593fce7c40e143beb07ac86c56f39e895385924667efe3a3f031938753c7764a2dbeb0a643fd359c46e614873fd0424e435fa7fac083b9a41a9d6bf7e284eee537ea7c50dd239f359941a43dc982745184bf3ee31a8dc850316aa9c6b66d6985acee814373be3458550659e1a06287c3b3b76a185c5cb93e38c1eebcf34ff072894b6430aed8d34122dafd925c46a515cca79b0269c92b301890ca6b0dc8b679cdac0f23318c105de73d7a46d16d2dad988d49c22e9963c117960bdc70ef0db6b091cf09445a516176b7f6d58ec29539166cc8a38bbff387acefffab2ea5faad0e8bb70625716ef0edf61940733c25993ea3de9f0be23d36e7cb8da10505f9dc426cd0e6e5b173ab4fff8c37e1f1fb56d1ea372013d075e0934c6919393cfc21395eea20718fad03542a4162a9ded66c814ad8320b2d7c2da3ecaf206da34c502db2096d1c46699a91dd1c432f019ad434e2c1ce507f91104f66f491fed37b225b8e0b2888c37276cfa0468fc13b8d593fd9a2675f0f5b20b8a15f8fa7558176a530d6865738ddb25d3426dab905221681cf9da0e0200eea5b2eba3ad3a5237d2a391f9074bf1779a2005cee43eec2b058511532635e0fea61664f531ac2b356f40db5c5d275a4cf5c82d468976455af4e3362cc8f71aa95e71d394aff3ead6f7101279f95bcd8a0fedce1d21cb3c9f6dd3b182fce0db5d6712981b651f29178a24119968b14783cafa713bc5f2a65205a42e4ce9dc7ba462bdb1f3e4553afc15f5f39998fdb53e7e231e3e520a46943734a007c2daa1eda9f495791657eefcac5c32833936e568d06187857ed04d7b97167ae207c5c5ae54e528c36016a984235e9c5b2f0718d7b3aa93c7822ccc772580b6599671b3c02ece8a21399abd33cfd3028790133167d0a97e7de53dc8ff"),
            0x2007ffff, 4, 0);
        consensus.hashGenesisBlock = genesis.GetHash();
        assert(consensus.hashGenesisBlock == uint256S("0x05a60a92d99d85997cce3b87616c089f6124d7342af37106edc76126334a2c38"));
        assert(genesis.hashMerkleRoot == uint256S("0xc4eaa58879081de3c24a7b117ed2b28300e7ec4c4c1dff1d3f1268b7857a4ddb"));

        vFixedSeeds.clear();
        vSeeds.clear();
        vSeeds.push_back(CDNSSeedData("z.cash", "dnsseed.testnet.z.cash")); // Zcash

        // guarantees the first 2 characters, when base58 encoded, are "tm"
        base58Prefixes[PUBKEY_ADDRESS]     = {0x1D,0x25};
        // guarantees the first 2 characters, when base58 encoded, are "t2"
        base58Prefixes[SCRIPT_ADDRESS]     = {0x1C,0xBA};
        // the first character, when base58 encoded, is "9" or "c" (as in Bitcoin)
        base58Prefixes[SECRET_KEY]         = {0xEF};
        // do not rely on these BIP32 prefixes; they are not specified and may change
        base58Prefixes[EXT_PUBLIC_KEY]     = {0x04,0x35,0x87,0xCF};
        base58Prefixes[EXT_SECRET_KEY]     = {0x04,0x35,0x83,0x94};
        // guarantees the first 2 characters, when base58 encoded, are "zt"
        base58Prefixes[ZCPAYMENT_ADDRRESS] = {0x16,0xB6};
        // guarantees the first 4 characters, when base58 encoded, are "ZiVt"
        base58Prefixes[ZCVIEWING_KEY]      = {0xA8,0xAC,0x0C};
        // guarantees the first 2 characters, when base58 encoded, are "ST"
        base58Prefixes[ZCSPENDING_KEY]     = {0xAC,0x08};

        bech32HRPs[SAPLING_PAYMENT_ADDRESS]      = "ztestsapling";
        bech32HRPs[SAPLING_FULL_VIEWING_KEY]     = "zviewtestsapling";
        bech32HRPs[SAPLING_INCOMING_VIEWING_KEY] = "zivktestsapling";
        bech32HRPs[SAPLING_EXTENDED_SPEND_KEY]   = "secret-extended-key-test";
        bech32HRPs[SAPLING_EXTENDED_FVK]         = "zxviewtestsapling";

        vFixedSeeds = std::vector<SeedSpec6>(pnSeed6_test, pnSeed6_test + ARRAYLEN(pnSeed6_test));

        fMiningRequiresPeers = true;
        fDefaultConsistencyChecks = false;
        fRequireStandard = true;
        fMineBlocksOnDemand = false;
        fTestnetToBeDeprecatedFieldRPC = true;


        checkpointData = (CCheckpointData) {
            boost::assign::map_list_of
            (0, consensus.hashGenesisBlock)
            (38000, uint256S("0x001e9a2d2e2892b88e9998cf7b079b41d59dd085423a921fe8386cecc42287b8")),
            1486897419,  // * UNIX timestamp of last checkpoint block
            47163,       // * total number of transactions between genesis and last checkpoint
                         //   (the tx=... number in the SetBestChain debug.log lines)
            715          //   total number of tx / (checkpoint block height / (24 * 24))
        };

        // Hardcoded fallback value for the Sprout shielded value pool balance
        // for nodes that have not reindexed since the introduction of monitoring
        // in #2795.
        nSproutValuePoolCheckpointHeight = 440329;
        nSproutValuePoolCheckpointBalance = 40000029096803;
        fZIP209Enabled = true;
        hashSproutValuePoolCheckpointBlock = uint256S("000a95d08ba5dcbabe881fc6471d11807bcca7df5f1795c99f3ec4580db4279b");

        // Founders reward script expects a vector of 2-of-3 multisig addresses
        vFoundersRewardAddress = {
            "t2UNzUUx8mWBCRYPRezvA363EYXyEpHokyi", "t2N9PH9Wk9xjqYg9iin1Ua3aekJqfAtE543", "t2NGQjYMQhFndDHguvUw4wZdNdsssA6K7x2", "t2ENg7hHVqqs9JwU5cgjvSbxnT2a9USNfhy",
            "t2BkYdVCHzvTJJUTx4yZB8qeegD8QsPx8bo", "t2J8q1xH1EuigJ52MfExyyjYtN3VgvshKDf", "t2Crq9mydTm37kZokC68HzT6yez3t2FBnFj", "t2EaMPUiQ1kthqcP5UEkF42CAFKJqXCkXC9", 
            "t2F9dtQc63JDDyrhnfpzvVYTJcr57MkqA12", "t2LPirmnfYSZc481GgZBa6xUGcoovfytBnC", "t26xfxoSw2UV9Pe5o3C8V4YybQD4SESfxtp", "t2D3k4fNdErd66YxtvXEdft9xuLoKD7CcVo", 
            "t2DWYBkxKNivdmsMiivNJzutaQGqmoRjRnL", "t2C3kFF9iQRxfc4B9zgbWo4dQLLqzqjpuGQ", "t2MnT5tzu9HSKcppRyUNwoTp8MUueuSGNaB", "t2AREsWdoW1F8EQYsScsjkgqobmgrkKeUkK", 
            "t2Vf4wKcJ3ZFtLj4jezUUKkwYR92BLHn5UT", "t2K3fdViH6R5tRuXLphKyoYXyZhyWGghDNY", "t2VEn3KiKyHSGyzd3nDw6ESWtaCQHwuv9WC", "t2F8XouqdNMq6zzEvxQXHV1TjwZRHwRg8gC", 
            "t2BS7Mrbaef3fA4xrmkvDisFVXVrRBnZ6Qj", "t2FuSwoLCdBVPwdZuYoHrEzxAb9qy4qjbnL", "t2SX3U8NtrT6gz5Db1AtQCSGjrpptr8JC6h", "t2V51gZNSoJ5kRL74bf9YTtbZuv8Fcqx2FH", 
            "t2FyTsLjjdm4jeVwir4xzj7FAkUidbr1b4R", "t2EYbGLekmpqHyn8UBF6kqpahrYm7D6N1Le", "t2NQTrStZHtJECNFT3dUBLYA9AErxPCmkka", "t2GSWZZJzoesYxfPTWXkFn5UaxjiYxGBU2a", 
            "t2RpffkzyLRevGM3w9aWdqMX6bd8uuAK3vn", "t2JzjoQqnuXtTGSN7k7yk5keURBGvYofh1d", "t2AEefc72ieTnsXKmgK2bZNckiwvZe3oPNL", "t2NNs3ZGZFsNj2wvmVd8BSwSfvETgiLrD8J", 
            "t2ECCQPVcxUCSSQopdNquguEPE14HsVfcUn", "t2JabDUkG8TaqVKYfqDJ3rqkVdHKp6hwXvG", "t2FGzW5Zdc8Cy98ZKmRygsVGi6oKcmYir9n", "t2DUD8a21FtEFn42oVLp5NGbogY13uyjy9t", 
            "t2UjVSd3zheHPgAkuX8WQW2CiC9xHQ8EvWp", "t2TBUAhELyHUn8i6SXYsXz5Lmy7kDzA1uT5", "t2Tz3uCyhP6eizUWDc3bGH7XUC9GQsEyQNc", "t2NysJSZtLwMLWEJ6MH3BsxRh6h27mNcsSy", 
            "t2KXJVVyyrjVxxSeazbY9ksGyft4qsXUNm9", "t2J9YYtH31cveiLZzjaE4AcuwVho6qjTNzp", "t2QgvW4sP9zaGpPMH1GRzy7cpydmuRfB4AZ", "t2NDTJP9MosKpyFPHJmfjc5pGCvAU58XGa4", 
            "t29pHDBWq7qN4EjwSEHg8wEqYe9pkmVrtRP", "t2Ez9KM8VJLuArcxuEkNRAkhNvidKkzXcjJ", "t2D5y7J5fpXajLbGrMBQkFg2mFN8fo3n8cX", "t2UV2wr1PTaUiybpkV3FdSdGxUJeZdZztyt", 
            };
        assert(vFoundersRewardAddress.size() <= consensus.GetLastFoundersRewardBlockHeight(0));
    }
};
static CTestNetParams testNetParams;

/**
 * Regression test
 */
class CRegTestParams : public CChainParams {
public:
    CRegTestParams() {
        strNetworkID = "regtest";
        strCurrencyUnits = "REG";
        bip44CoinType = 1;
        consensus.fCoinbaseMustBeShielded = false;
        consensus.nSubsidySlowStartInterval = 0;
        consensus.nPreBlossomSubsidyHalvingInterval = Consensus::PRE_BLOSSOM_REGTEST_HALVING_INTERVAL;
        consensus.nPostBlossomSubsidyHalvingInterval = Consensus::POST_BLOSSOM_REGTEST_HALVING_INTERVAL;
        consensus.nMajorityEnforceBlockUpgrade = 750;
        consensus.nMajorityRejectBlockOutdated = 950;
        consensus.nMajorityWindow = 1000;
        const size_t N = 48, K = 5;
        BOOST_STATIC_ASSERT(equihash_parameters_acceptable(N, K));
        consensus.nEquihashN = N;
        consensus.nEquihashK = K;
        consensus.powLimit = uint256S("0f0f0f0f0f0f0f0f0f0f0f0f0f0f0f0f0f0f0f0f0f0f0f0f0f0f0f0f0f0f0f0f");
        consensus.nPowAveragingWindow = 17;
        assert(maxUint/UintToArith256(consensus.powLimit) >= consensus.nPowAveragingWindow);
        consensus.nPowMaxAdjustDown = 0; // Turn off adjustment down
        consensus.nPowMaxAdjustUp = 0; // Turn off adjustment up
        consensus.nPreBlossomPowTargetSpacing = Consensus::PRE_BLOSSOM_POW_TARGET_SPACING;
        consensus.nPostBlossomPowTargetSpacing = Consensus::POST_BLOSSOM_POW_TARGET_SPACING;
        consensus.nPowAllowMinDifficultyBlocksAfterHeight = 0;
        consensus.vUpgrades[Consensus::BASE_SPROUT].nProtocolVersion = 170002;
        consensus.vUpgrades[Consensus::BASE_SPROUT].nActivationHeight =
            Consensus::NetworkUpgrade::ALWAYS_ACTIVE;
        consensus.vUpgrades[Consensus::UPGRADE_TESTDUMMY].nProtocolVersion = 170002;
        consensus.vUpgrades[Consensus::UPGRADE_TESTDUMMY].nActivationHeight =
            Consensus::NetworkUpgrade::NO_ACTIVATION_HEIGHT;
        consensus.vUpgrades[Consensus::UPGRADE_OVERWINTER].nProtocolVersion = 170003;
        consensus.vUpgrades[Consensus::UPGRADE_OVERWINTER].nActivationHeight =
            Consensus::NetworkUpgrade::NO_ACTIVATION_HEIGHT;
        consensus.vUpgrades[Consensus::UPGRADE_SAPLING].nProtocolVersion = 170006;
        consensus.vUpgrades[Consensus::UPGRADE_SAPLING].nActivationHeight =
            Consensus::NetworkUpgrade::NO_ACTIVATION_HEIGHT;
        consensus.vUpgrades[Consensus::UPGRADE_BLOSSOM].nProtocolVersion = 170008;
        consensus.vUpgrades[Consensus::UPGRADE_BLOSSOM].nActivationHeight =
            Consensus::NetworkUpgrade::NO_ACTIVATION_HEIGHT;
        consensus.vUpgrades[Consensus::UPGRADE_HEARTWOOD].nProtocolVersion = 170010;
        consensus.vUpgrades[Consensus::UPGRADE_HEARTWOOD].nActivationHeight =
            Consensus::NetworkUpgrade::NO_ACTIVATION_HEIGHT;
        consensus.vUpgrades[Consensus::UPGRADE_NU4].nProtocolVersion = 170012;
        consensus.vUpgrades[Consensus::UPGRADE_NU4].nActivationHeight =
            Consensus::NetworkUpgrade::NO_ACTIVATION_HEIGHT;

        // The best chain should have at least this much work.
        consensus.nMinimumChainWork = uint256S("0x00");

        pchMessageStart[0] = 0xaa;
        pchMessageStart[1] = 0xe8;
        pchMessageStart[2] = 0x3f;
        pchMessageStart[3] = 0x5f;
        nDefaultPort = 18344;
        nPruneAfterHeight = 1000;

        genesis = CreateGenesisBlock(
            1296688602,
            uint256S("0x0000000000000000000000000000000000000000000000000000000000000009"),
            ParseHex("01936b7db1eb4ac39f151b8704642d0a8bda13ec547d54cd5e43ba142fc6d8877cab07b3"),
            0x200f0f0f, 4, 0);
        consensus.hashGenesisBlock = genesis.GetHash();
        assert(consensus.hashGenesisBlock == uint256S("0x029f11d80ef9765602235e1bc9727e3eb6ba20839319f761fee920d63401e327"));
        assert(genesis.hashMerkleRoot == uint256S("0xc4eaa58879081de3c24a7b117ed2b28300e7ec4c4c1dff1d3f1268b7857a4ddb"));

        vFixedSeeds.clear(); //!< Regtest mode doesn't have any fixed seeds.
        vSeeds.clear();      //!< Regtest mode doesn't have any DNS seeds.

        fMiningRequiresPeers = false;
        fDefaultConsistencyChecks = true;
        fRequireStandard = false;
        fMineBlocksOnDemand = true;
        fTestnetToBeDeprecatedFieldRPC = false;

        checkpointData = (CCheckpointData){
            boost::assign::map_list_of
            ( 0, uint256S("0f9188f13cb7b2c71f2a335e3a4fc328bf5beb436012afca590b1a11466e2206")),
            0,
            0,
            0
        };
        // These prefixes are the same as the testnet prefixes
        base58Prefixes[PUBKEY_ADDRESS]     = {0x1D,0x25};
        base58Prefixes[SCRIPT_ADDRESS]     = {0x1C,0xBA};
        base58Prefixes[SECRET_KEY]         = {0xEF};
        // do not rely on these BIP32 prefixes; they are not specified and may change
        base58Prefixes[EXT_PUBLIC_KEY]     = {0x04,0x35,0x87,0xCF};
        base58Prefixes[EXT_SECRET_KEY]     = {0x04,0x35,0x83,0x94};
        base58Prefixes[ZCPAYMENT_ADDRRESS] = {0x16,0xB6};
        base58Prefixes[ZCVIEWING_KEY]      = {0xA8,0xAC,0x0C};
        base58Prefixes[ZCSPENDING_KEY]     = {0xAC,0x08};

        bech32HRPs[SAPLING_PAYMENT_ADDRESS]      = "zregtestsapling";
        bech32HRPs[SAPLING_FULL_VIEWING_KEY]     = "zviewregtestsapling";
        bech32HRPs[SAPLING_INCOMING_VIEWING_KEY] = "zivkregtestsapling";
        bech32HRPs[SAPLING_EXTENDED_SPEND_KEY]   = "secret-extended-key-regtest";
        bech32HRPs[SAPLING_EXTENDED_FVK]         = "zxviewregtestsapling";

        // Founders reward script expects a vector of 2-of-3 multisig addresses
        vFoundersRewardAddress = { "t2FwcEhFdNXuFMv1tcYwaBJtYVtMj8b1uTg" };
        assert(vFoundersRewardAddress.size() <= consensus.GetLastFoundersRewardBlockHeight(0));
    }

    void UpdateNetworkUpgradeParameters(Consensus::UpgradeIndex idx, int nActivationHeight)
    {
        assert(idx > Consensus::BASE_SPROUT && idx < Consensus::MAX_NETWORK_UPGRADES);
        consensus.vUpgrades[idx].nActivationHeight = nActivationHeight;
    }

    void UpdateRegtestPow(int64_t nPowMaxAdjustDown, int64_t nPowMaxAdjustUp, uint256 powLimit)
    {
        consensus.nPowMaxAdjustDown = nPowMaxAdjustDown;
        consensus.nPowMaxAdjustUp = nPowMaxAdjustUp;
        consensus.powLimit = powLimit;
    }

    void SetRegTestZIP209Enabled() {
        fZIP209Enabled = true;
    }
};
static CRegTestParams regTestParams;

static CChainParams *pCurrentParams = 0;

const CChainParams &Params() {
    assert(pCurrentParams);
    return *pCurrentParams;
}

CChainParams& Params(const std::string& chain)
{
    if (chain == CBaseChainParams::MAIN)
            return mainParams;
    else if (chain == CBaseChainParams::TESTNET)
            return testNetParams;
    else if (chain == CBaseChainParams::REGTEST)
            return regTestParams;
    else
        throw std::runtime_error(strprintf("%s: Unknown chain %s.", __func__, chain));
}

void SelectParams(const std::string& network)
{
    SelectBaseParams(network);
    pCurrentParams = &Params(network);

    // Some python qa rpc tests need to enforce the coinbase consensus rule
    if (network == CBaseChainParams::REGTEST && mapArgs.count("-regtestshieldcoinbase")) {
        regTestParams.SetRegTestCoinbaseMustBeShielded();
    }

    // When a developer is debugging turnstile violations in regtest mode, enable ZIP209
    if (network == CBaseChainParams::REGTEST && mapArgs.count("-developersetpoolsizezero")) {
        regTestParams.SetRegTestZIP209Enabled();
    }
}


// Block height must be >0 and <=last founders reward block height
// Index variable i ranges from 0 - (vFoundersRewardAddress.size()-1)
std::string CChainParams::GetFoundersRewardAddressAtHeight(int nHeight) const {
    int preBlossomMaxHeight = consensus.GetLastFoundersRewardBlockHeight(0);
    // zip208
    // FounderAddressAdjustedHeight(height) :=
    // height, if not IsBlossomActivated(height)
    // BlossomActivationHeight + floor((height - BlossomActivationHeight) / BlossomPoWTargetSpacingRatio), otherwise
    bool blossomActive = consensus.NetworkUpgradeActive(nHeight, Consensus::UPGRADE_BLOSSOM);
    if (blossomActive) {
        int blossomActivationHeight = consensus.vUpgrades[Consensus::UPGRADE_BLOSSOM].nActivationHeight;
        nHeight = blossomActivationHeight + ((nHeight - blossomActivationHeight) / Consensus::BLOSSOM_POW_TARGET_SPACING_RATIO);
    }
    assert(nHeight > 0 && nHeight <= preBlossomMaxHeight);
    size_t addressChangeInterval = (preBlossomMaxHeight + vFoundersRewardAddress.size()) / vFoundersRewardAddress.size();
    size_t i = nHeight / addressChangeInterval;
    return vFoundersRewardAddress[i];
}

// Block height must be >0 and <=last founders reward block height
// The founders reward address is expected to be a multisig (P2SH) address
CScript CChainParams::GetFoundersRewardScriptAtHeight(int nHeight) const {
    assert(nHeight > 0 && nHeight <= consensus.GetLastFoundersRewardBlockHeight(nHeight));

    CTxDestination address = DecodeDestination(GetFoundersRewardAddressAtHeight(nHeight).c_str());
    assert(IsValidDestination(address));
    assert(IsScriptDestination(address));
    CScriptID scriptID = boost::get<CScriptID>(address); // address is a boost variant
    CScript script = CScript() << OP_HASH160 << ToByteVector(scriptID) << OP_EQUAL;
    return script;
}

std::string CChainParams::GetFoundersRewardAddressAtIndex(int i) const {
    assert(i >= 0 && i < vFoundersRewardAddress.size());
    return vFoundersRewardAddress[i];
}

void UpdateNetworkUpgradeParameters(Consensus::UpgradeIndex idx, int nActivationHeight)
{
    regTestParams.UpdateNetworkUpgradeParameters(idx, nActivationHeight);
}

void UpdateRegtestPow(int64_t nPowMaxAdjustDown, int64_t nPowMaxAdjustUp, uint256 powLimit) {
    regTestParams.UpdateRegtestPow(nPowMaxAdjustDown, nPowMaxAdjustUp, powLimit);
}<|MERGE_RESOLUTION|>--- conflicted
+++ resolved
@@ -325,14 +325,11 @@
             uint256S("00367515ef2e781b8c9358b443b6329572599edd02c59e8af67db9785122f298");
         consensus.vUpgrades[Consensus::UPGRADE_HEARTWOOD].nProtocolVersion = 170010;
         consensus.vUpgrades[Consensus::UPGRADE_HEARTWOOD].nActivationHeight = 903800;
-<<<<<<< HEAD
         consensus.vUpgrades[Consensus::UPGRADE_HEARTWOOD].hashActivationBlock =
             uint256S("05688d8a0e9ff7c04f6f05e6d695dc5ab43b9c4803342d77ae360b2b27d2468e");
-=======
         consensus.vUpgrades[Consensus::UPGRADE_NU4].nProtocolVersion = 170012;
         consensus.vUpgrades[Consensus::UPGRADE_NU4].nActivationHeight =
             Consensus::NetworkUpgrade::NO_ACTIVATION_HEIGHT;
->>>>>>> 68fd808e
 
         // On testnet we activate this rule 6 blocks after Blossom activation. From block 299188 and
         // prior to Blossom activation, the testnet minimum-difficulty threshold was 15 minutes (i.e.
